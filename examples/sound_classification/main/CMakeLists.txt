--- conflicted
+++ resolved
@@ -10,14 +10,10 @@
     ${CMAKE_CURRENT_LIST_DIR}/*.hpp
 )
 
-<<<<<<< HEAD
-set(ACOUSTICS_PORTING_LIB_TFLM_ENABLE ON CACHE BOOL "Enable TFLM support in acoustics-porting")
-set(ACOUSTICS_PORTING_LIB_DLFFT_ENABLE ON CACHE BOOL "Enable dl-fft support in acoustics-porting")
-=======
 set(ACOUSTICS_API_VERSION "1" GLOBAL STRING "Acoustics API version")
 set(ACOUSTICS_LIB_OPUS_ENABLE ON GLOBAL BOOL "Enable OPUS support in acoustics-porting")
 set(ACOUSTICS_PORTING_LIB_TFLM_ENABLE ON GLOBAL BOOL "Enable TFLM support in acoustics-porting")
->>>>>>> 4d58aa22
+set(ACOUSTICS_PORTING_LIB_DLFFT_ENABLE ON GLOBAL BOOL "Enable dl-fft support in acoustics-porting")
 
 idf_component_register(
     SRCS ${PROJ_SRCS}
